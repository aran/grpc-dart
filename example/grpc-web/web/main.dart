--- conflicted
+++ resolved
@@ -12,13 +12,6 @@
 // WITHOUT WARRANTIES OR CONDITIONS OF ANY KIND, either express or implied.
 // See the License for the specific language governing permissions and
 // limitations under the License.
-<<<<<<< HEAD
-
-// ignore: deprecated_member_use (#756)
-import 'dart:html';
-
-=======
->>>>>>> 2b2b151f
 import 'package:grpc/grpc_web.dart';
 import 'package:grpc_web/app.dart';
 import 'package:grpc_web/src/generated/echo.pbgrpc.dart';
