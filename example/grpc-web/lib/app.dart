// Copyright (c) 2024, the gRPC project authors. Please see the AUTHORS file
// for details. All rights reserved.
//
// Licensed under the Apache License, Version 2.0 (the "License");
// you may not use this file except in compliance with the License.
// You may obtain a copy of the License at
//
//     http://www.apache.org/licenses/LICENSE-2.0
//
// Unless required by applicable law or agreed to in writing, software
// distributed under the License is distributed on an "AS IS" BASIS,
// WITHOUT WARRANTIES OR CONDITIONS OF ANY KIND, either express or implied.
// See the License for the specific language governing permissions and
// limitations under the License.

import 'dart:async';
<<<<<<< HEAD
// ignore: deprecated_member_use (#756)
import 'dart:html';

=======
import 'package:web/web.dart';
>>>>>>> 2b2b151f
import 'src/generated/echo.pbgrpc.dart';

class EchoApp {
  final EchoServiceClient _service;

  EchoApp(this._service);

  Future<void> echo(String message) async {
    _addLeftMessage(message);

    try {
      final response = await _service.echo(EchoRequest()..message = message);
      _addRightMessage(response.message);
    } catch (error) {
      _addRightMessage(error.toString());
    }
  }

  void repeatEcho(String message, int count) {
    _addLeftMessage(message);
    final request = ServerStreamingEchoRequest()
      ..message = message
      ..messageCount = count
      ..messageInterval = 500;
    _service.serverStreamingEcho(request).listen((response) {
      _addRightMessage(response.message);
    }, onError: (error) {
      _addRightMessage(error.toString());
    }, onDone: () => print('Closed connection to server.'));
  }

  void _addLeftMessage(String message) {
    _addMessage(message, 'label-primary pull-left');
  }

  void _addRightMessage(String message) {
    _addMessage(message, 'label-default pull-right');
  }

  void _addMessage(String message, String cssClass) {
    document.querySelector('#first')!.after(HTMLDivElement()
      ..classList.add('row')
      ..append(HTMLHeadingElement.h2()
        ..append(HTMLSpanElement()
          ..classList.add('label')
          ..classList.addAll(cssClass)
          ..text = message)));
  }
}

// The documentation of DOMTokenList.add implies it can handle multiple classes,
// but in Chrome at least it does not.
extension AddAll on DOMTokenList {
  void addAll(String cssClass) {
    final classes = cssClass.split(' ');
    for (final c in classes) {
      add(c);
    }
  }
}<|MERGE_RESOLUTION|>--- conflicted
+++ resolved
@@ -14,13 +14,7 @@
 // limitations under the License.
 
 import 'dart:async';
-<<<<<<< HEAD
-// ignore: deprecated_member_use (#756)
-import 'dart:html';
-
-=======
 import 'package:web/web.dart';
->>>>>>> 2b2b151f
 import 'src/generated/echo.pbgrpc.dart';
 
 class EchoApp {
